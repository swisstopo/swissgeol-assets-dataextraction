--- conflicted
+++ resolved
@@ -38,15 +38,6 @@
         if len(self.text_lines)  < 3: #material description of boreprofile should have at least 3 entries
             return False
 
-<<<<<<< HEAD
-        material_description_height = abs(self.rect.y0 - self.rect.y1)
-
-        if material_description_height < (page_rect.height/5) and len(self.text_lines)  <= 5: # reduced accuracy, maybe instead use sparsity between lines?
-            logger.info("too small description area to be a boreprofile")
-            return False
-
-=======
->>>>>>> 1aca90bf
         return self.noise < 1.75
 
 def detect_material_description(lines: list[TextLine], words:list[TextWord], material_description: dict) -> list[MaterialDescription]:
