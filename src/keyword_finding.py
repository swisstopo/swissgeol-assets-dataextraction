import logging
import re
from typing import Optional

<<<<<<< HEAD
import regex

from src.bounding_box import is_line_below_box
from src.page_structure import PageContext
from src.text_objects import TextLine, TextWord

logger = logging.getLogger(__name__)

figure_pattern = re.compile(
    r"^(?:"  # Start of line + non-capturing group
=======
from .bounding_box import is_line_below_box
from .page_structure import PageContext
from .text_objects import TextLine
logger = logging.getLogger(__name__)

FIGURE_PATTERNS = re.compile(
    r"^(?:"                                               # Start of line + non-capturing group
>>>>>>> 16539eca
    r"(?:fig(?:ure)?|abb(?:ildung)?|tab(?:le)?)\.?\s*[:.]?\s*"
    r")?"  # Optional label
    r"\d{1,2}(?:[.:]\d{1,2}){0,3}"  # Number + optional decimal/subsection
    r"\b",  # Word boundary after pattern
    flags=re.IGNORECASE,
)

<<<<<<< HEAD

def find_keyword(word: TextWord, keywords: list[str]) -> TextWord:
    for keyword in keywords:
        pattern = regex.compile(r"(\b" + regex.escape(keyword) + r"\b)", flags=regex.IGNORECASE)
        match = pattern.search(word.text)
=======
DATE_PATTERNS = [
    r"\b(?:jan|feb|mar|apr|may|jun|jul|aug|sep|oct|nov|dec)\w*\s+\d{4}\b",  # e.g. January 2000
    r"\b\d{1,2}[./-]\d{1,2}[./-]\d{2,4}\b",  # e.g. 01.02.2001 or 1-2-01
    r"\b(19[0-9]{2}|20[0-1][0-9]|202[0-5])\b"  # 4-digit year
]

PHONE_PATTERNS = [r"\b(?:tel\.?|telefon)\s*[:\-]?\s*\+?\d[\d\s/().-]{8,}\b",
                  r"\b(?:0041|\+41|0)[\s]?\d{2}[\s]?\d{3}[\s]?\d{2}[\s]?\d{2}\b"
                  ]


def find_pattern(line: TextLine, patterns: list[str]) -> Optional[str]:
    """
        Searches for a match of any given regex pattern in the text of a line.

        Args:
            line: A TextLine object with a .line_text() method.
            patterns: List of regex strings to search for.

        Returns:
            The first matching string if found, otherwise None.
        """
    text = line.line_text().lower()
    for pattern in patterns:
        match = re.search(pattern, text)
>>>>>>> 16539eca
        if match:
            return match.group()
    return None


def find_figure_description(ctx: PageContext) -> list[TextLine]:
    """
    Identifies lines near images that likely contain figure, table, or illustration captions,
     based on if line appears below any image and if it matches known figure/table patterns.
    Args:
        ctx (PageContext): The page context containing text lines and images.
    Returns:
        list[TextLine]: A list of lines matching the caption criteria.
    """

    relevant_lines = []
    added_lines = set()

    for line in ctx.lines:
        if id(line) in added_lines:
            continue

        for image_rect in ctx.image_rects:
            if is_line_below_box(line.rect, image_rect.rect):
                relevant_lines.append(line)
                added_lines.add(id(line))
                break

    figure_description_lines = []
    for line in relevant_lines:
        line_text = line.line_text()
        if FIGURE_PATTERNS.match(line_text):
            figure_description_lines.append(line)

    return figure_description_lines<|MERGE_RESOLUTION|>--- conflicted
+++ resolved
@@ -1,8 +1,6 @@
 import logging
 import re
-from typing import Optional
 
-<<<<<<< HEAD
 import regex
 
 from src.bounding_box import is_line_below_box
@@ -11,17 +9,8 @@
 
 logger = logging.getLogger(__name__)
 
-figure_pattern = re.compile(
+FIGURE_PATTERNS = re.compile(
     r"^(?:"  # Start of line + non-capturing group
-=======
-from .bounding_box import is_line_below_box
-from .page_structure import PageContext
-from .text_objects import TextLine
-logger = logging.getLogger(__name__)
-
-FIGURE_PATTERNS = re.compile(
-    r"^(?:"                                               # Start of line + non-capturing group
->>>>>>> 16539eca
     r"(?:fig(?:ure)?|abb(?:ildung)?|tab(?:le)?)\.?\s*[:.]?\s*"
     r")?"  # Optional label
     r"\d{1,2}(?:[.:]\d{1,2}){0,3}"  # Number + optional decimal/subsection
@@ -29,39 +18,11 @@
     flags=re.IGNORECASE,
 )
 
-<<<<<<< HEAD
 
 def find_keyword(word: TextWord, keywords: list[str]) -> TextWord:
     for keyword in keywords:
         pattern = regex.compile(r"(\b" + regex.escape(keyword) + r"\b)", flags=regex.IGNORECASE)
         match = pattern.search(word.text)
-=======
-DATE_PATTERNS = [
-    r"\b(?:jan|feb|mar|apr|may|jun|jul|aug|sep|oct|nov|dec)\w*\s+\d{4}\b",  # e.g. January 2000
-    r"\b\d{1,2}[./-]\d{1,2}[./-]\d{2,4}\b",  # e.g. 01.02.2001 or 1-2-01
-    r"\b(19[0-9]{2}|20[0-1][0-9]|202[0-5])\b"  # 4-digit year
-]
-
-PHONE_PATTERNS = [r"\b(?:tel\.?|telefon)\s*[:\-]?\s*\+?\d[\d\s/().-]{8,}\b",
-                  r"\b(?:0041|\+41|0)[\s]?\d{2}[\s]?\d{3}[\s]?\d{2}[\s]?\d{2}\b"
-                  ]
-
-
-def find_pattern(line: TextLine, patterns: list[str]) -> Optional[str]:
-    """
-        Searches for a match of any given regex pattern in the text of a line.
-
-        Args:
-            line: A TextLine object with a .line_text() method.
-            patterns: List of regex strings to search for.
-
-        Returns:
-            The first matching string if found, otherwise None.
-        """
-    text = line.line_text().lower()
-    for pattern in patterns:
-        match = re.search(pattern, text)
->>>>>>> 16539eca
         if match:
             return match.group()
     return None
