import math
<<<<<<< HEAD
import os
=======
from collections.abc import Callable
>>>>>>> dcc091e9

import numpy as np
import pymupdf

from src.classifiers.classifier_types import Classifier, ClassifierTypes
from src.identifiers.boreprofile import identify_boreprofile, keywords_in_figure_description
from src.identifiers.geo_profile import identify_geo_profile
from src.identifiers.map import identify_map
from src.identifiers.text import identify_text
from src.identifiers.title_page import identify_title_page
from src.line_detection import extract_geometric_lines
from src.page_classes import PageClasses
from src.page_structure import PageContext

prediction_profile = os.getenv("PREDICTION_PROFILE") or "stable"


class RuleBasedClassifier(Classifier):
    """Baseline classifier for single document pages based on layout, content, and geometric features.

    Subclasses can override `_detect_text`, `_detect_boreprofile`, or `_detect_map`
    to customize classification behavior.
    """

    def __init__(self, matching_params: dict):
        self.matching_params = matching_params
        self.type = ClassifierTypes.BASELINE

    def determine_class(self, page: pymupdf.Page, context: PageContext, **kwargs) -> PageClasses:
        """Determines the page class (e.g., BOREPROFILE, MAP) based on page content."""
        if self._detect_text(page, context):
            return PageClasses.TEXT

        if self._detect_boreprofile(page, context):
            return PageClasses.BOREPROFILE

        if self._detect_geo_profile(page, context) and prediction_profile == "dev":
            return PageClasses.GEO_PROFILE

        if self._detect_map(page, context):
            return PageClasses.MAP

        if identify_title_page(context, self.matching_params):
            return PageClasses.TITLE_PAGE

        return PageClasses.UNKNOWN

    def _detect_text(self, page: pymupdf.Page, context: PageContext) -> bool:
        return identify_text(context)

    def _detect_boreprofile(self, page: pymupdf.Page, context: PageContext) -> bool:
        return identify_boreprofile(context, self.matching_params)

    def _detect_geo_profile(self, page: pymupdf.Page, context: PageContext) -> bool:
        """Determines whether a page should be classified as a geo profile page.

        Geo profile detection relies on Line detection, which gets delayed until here.
        Short lines (often from text artifacts) are filtered out when text is present.
        """
        if not context.geometric_lines:
            self._extract_geometric_lines(context, page)
        return identify_geo_profile(context, self.matching_params)

    def _detect_map(self, page: pymupdf.Page, context: PageContext) -> bool:
        """Determines whether a page should be classified as a map page.

        Map detection relies on Line detection, which gets delayed until here.
        Short lines (often from text artifacts) are filtered out when text is present.
        """
        if not context.geometric_lines:
            self._extract_geometric_lines(context, page)

        return identify_map(context, self.matching_params)

    def _extract_geometric_lines(self, context: PageContext, page: pymupdf.Page):
        """Extracts and filters geometric lines from the page.

        Args:
            context (PageContext): The context of the page containing text and other information.
            page (pymupdf.Page): The page from which to extract geometric lines.

        Returns:
            None: The function modifies the context in place by setting the geometric_lines attribute.
        """
        geometric_lines = extract_geometric_lines(page)

        if len(context.words) > 7:
            mean_font_size = np.mean([line.font_size for line in context.lines])
            min_line_length = mean_font_size * math.sqrt(2)

            geometric_lines = [line for line in geometric_lines if line.length > min_line_length]

        context.geometric_lines = geometric_lines


class ScannedRuleBasedClassifier(RuleBasedClassifier):
    """Baseline classifier for scanned pages."""

    pass


class DigitalRuleBasedClassifier(RuleBasedClassifier):
    """Baseline classifier for digitally born documents.

    Uses image coverage and figure metadata to adjust classification logic.
    """

    def _detect_text(self, page: pymupdf.Page, context: PageContext) -> bool:
        """Determines whether a page should be classified as a text page.

        For digitally born pages, we suppress text classification if images
        covers more than 70% of the total text page area.
        """
        total_image_coverage = sum(img.page_coverage(context.page_rect) for img in context.image_rects)
        return total_image_coverage < 0.70 and identify_text(context)

    def _detect_boreprofile(self, page: pymupdf.Page, context: PageContext) -> bool:
        if context.image_rects and keywords_in_figure_description(context, self.matching_params):
            return True
        return context.drawings and super()._detect_boreprofile(page, context)

    def _detect_map(self, page: pymupdf.Page, context: PageContext) -> bool:
        if not (context.image_rects or context.drawings):
            return False
        return super()._detect_map(page, context)


class BaselineClassifier(Classifier):
    """Classifier that delegates to digital or scanned classifiers.

    Attributes:
        type (ClassifierTypes): Identifier for the classifier type (BASELINE).
        scanned (ScannedPageClassifier): Classifier for scanned pages.
        digital (DigitalPageClassifier): Classifier for digital pages.
    """

    def __init__(self, matching_params: dict):
        self.type = ClassifierTypes.BASELINE
        self.scanned = ScannedRuleBasedClassifier(matching_params)
        self.digital = DigitalRuleBasedClassifier(matching_params)

    def determine_class(self, page: pymupdf.Page, context_builder: Callable[[], PageContext], **kwargs) -> PageClasses:
        context = context_builder()
        if context.is_digital:
            return self.digital.determine_class(page, context, **kwargs)
        return self.scanned.determine_class(page, context, **kwargs)<|MERGE_RESOLUTION|>--- conflicted
+++ resolved
@@ -1,9 +1,6 @@
 import math
-<<<<<<< HEAD
 import os
-=======
 from collections.abc import Callable
->>>>>>> dcc091e9
 
 import numpy as np
 import pymupdf
