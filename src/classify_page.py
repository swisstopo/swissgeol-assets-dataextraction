--- conflicted
+++ resolved
@@ -3,13 +3,7 @@
 
 import pymupdf
 
-<<<<<<< HEAD
 from src.classifiers.classifier_type import ClassifierTypes
-=======
-from classifiers.baseline_classifier import DigitalPageClassifier, ScannedPageClassifier
-from classifiers.layoutlmv3_classifier import LayoutLMv3PageClassifier
-from classifiers.pixtral_classifier import PixtralPDFClassifier
->>>>>>> 201b60b2
 from src.bounding_box import get_page_bbox, merge_bounding_boxes
 from src.detect_language import detect_language_of_page
 from src.page_graphics import extract_page_graphics, get_page_image_bytes
@@ -56,8 +50,6 @@
         drawings=drawings,
         image_rects=image_rects,
     )
-    print(id(classifier.type))
-    print(id(ClassifierTypes.PIXTRAL))
 
     if classifier.type == ClassifierTypes.PIXTRAL:
         max_doc_size = classifier.config["max_document_size_mb"] - classifier.config["slack_size_mb"]
@@ -73,21 +65,12 @@
             image_bytes=image_bytes,
             fallback_args=fallback_args
         )
-<<<<<<< HEAD
+    elif classifier.type == ClassifierTypes.LAYOUTLMV3:
+        # for now, we need to hardcode the path to the model. This can be changed to be
+        # passed as a parameter if we chose to continue with this model.
+        page_class = classifier.determine_class(page)
 
     elif classifier.type == ClassifierTypes.BASELINE:
-=======
-    elif classifier_name.lower() == "layoutlmv3":
-        # for now, we need to hardcode the path to the model. This can be changed to be
-        # passed as a parameter if we chose to continue with this model.
-        model_path = "models/"
-        classifier = LayoutLMv3PageClassifier(model_path)
-
-        page_class = classifier.determine_class(page)
-
-    else:
-        classifier = DigitalPageClassifier() if is_digital else ScannedPageClassifier()
->>>>>>> 201b60b2
         page_class = classifier.determine_class(page, context, matching_params)
 
     else:
