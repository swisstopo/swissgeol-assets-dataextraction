<<<<<<< HEAD
import logging
import re
from statistics import stdev
from typing import Callable

from ..page_structure import PageContext
from ..text_objects import TextLine

logger = logging.getLogger(__name__)

def identify_title_page(ctx: PageContext) -> bool:
    """
       Identifies whether a page is likely a title page based on a combination of:
       - Line count
       - Centered or consistently aligned layout
       - Content clues (e.g., dates, keywords, phone info)
       - Large or varied fonts
       """
=======
from ..text_objects import TextLine

def sparse_title_page(lines: list[TextLine]) -> bool:
>>>>>>> 018b47e1

    if not (3 <= len(ctx.lines) <= 35):
        return False

    if has_centered_layout(ctx):
        return True

    if has_aligned_layout(ctx):
        return True

    if contains_content_clues(ctx.lines):
        return True

    return False

def contains_content_clues(lines: list[TextLine]) -> bool:
    """
    Returns True if the page contains at least 3 typical title-page indicators.
    """
    title_keywords = ["bericht", "rapport", "projekt", "projet"]
    date_patterns = [r"\b\d{4}\b", r"\b\d{1,2}\.\d{1,2}\.\d{2,4}\b"]
    phone_keywords = ["tel", "telefon"]
    phone_pattern = r"\b(?:tel\.?|telefon)\s*[:\-]?\s*\d{9,}"

    hits = 0
    for line in lines:
        text = line.line_text().lower()

        if any(kw in text for kw in title_keywords):
            hits += 1
        if any(re.search(pat, text) for pat in date_patterns):
            hits += 1
        if any(kw in text for kw in phone_keywords) or re.search(phone_pattern, text):
            hits += 1

    return hits >= 3

def has_centered_layout(ctx: PageContext)-> bool:
    """
    Checks if the majority of text is in clusters that are horizontally centered.
    Filters out 'centered' clusters that are actually right-aligned based on x0 spread.
    """
    page_width = ctx.page_rect.width
    centered_clusters = find_aligned_clusters(ctx.lines,
                                              key_func = lambda line: line.rect.x0 + 0.5 * line.rect.width,
                                              threshold = 0.05 * page_width)

    valid_clusters = []
    for cluster in centered_clusters:
        x0_values = [line.rect.x0 for line in cluster]
        filtered_x0 = remove_outliers_if_needed(x0_values) #  removes a single line if this decreases x0 variability drastically
        if stdev(filtered_x0) >= 0.05 * page_width:
            valid_clusters.append(cluster)

    if not valid_clusters:
        return False

    cluster_words = sum(len(line.words)
                        for cluster in valid_clusters for line in cluster)

    return cluster_words / len(ctx.words) > 0.75


def has_aligned_layout(ctx: PageContext) -> bool:
    """
    Checks if the majority of lines belong to clusters that are left-, right- or center-aligned.
    """
    total_words = len(ctx.words)
    if not total_words:
        return False

    clusters = get_all_layout_clusters(ctx.lines, ctx.page_rect.width)
    words = sum(len(line.words) for cluster in clusters for line in cluster)

    return words / len(ctx.words) > 0.75

def remove_outliers_if_needed(x0s:list,threshold: float = 0.6)->list[float]:
    """
    Removes a single outlier from x0 values if it significantly reduces the standard deviation.
    """

    if len(x0s) < 3 or stdev(x0s) == 0:
        return x0s

    original_std = stdev(x0s)
    best_filtered = x0s
    best_ratio = 1.0

    for i in range(len(x0s)):
        trial = x0s[:i] + x0s[i + 1:]
        trial_std = stdev(trial)

        ratio = trial_std / original_std
        if ratio < best_ratio and ratio < threshold:
            best_ratio = ratio
            best_filtered = trial

    return best_filtered

def get_all_layout_clusters(lines: list[TextLine], page_width: float) -> list[list[TextLine]]:
    """
    Returns all text line clusters aligned either left, right, or center.
    A line can belong to only one cluster (first match).
    """
    remaining_lines = set(lines)
    all_clusters = []

    layout_funcs = [
        lambda line: line.rect.x0,  # left-aligned
        lambda line: line.rect.x1,  # right-aligned
        lambda line: line.rect.x0 + 0.5 * line.rect.width  # center-aligned
    ]

    for layout in layout_funcs:
        unassigned_lines = list(remaining_lines)
        clusters = find_aligned_clusters(unassigned_lines, layout, threshold = 0.05 * page_width)

        for cluster in clusters:
            all_clusters.append(cluster)
            remaining_lines.difference_update(cluster)

    return all_clusters

def find_aligned_clusters(
    lines: list[TextLine],
    key_func: Callable[[TextLine], float],
    threshold: float
) -> list[list[TextLine]]:
    """
        Finds clusters of lines aligned by a given key (e.g. x0, x1, center).
        Considers only lines with vertical proximity to last line of current cluster.
        """
    remaining_lines = set(lines)
    clusters = []

    while remaining_lines:
        current_line = remaining_lines.pop()
        cluster = [current_line]
        cluster_key = key_func(current_line)
        font_size = current_line.font_size

        close_lines = {
            line for line in remaining_lines
            if abs(key_func(line) - cluster_key) < threshold and
               abs(line.rect.y0 - current_line.rect.y0) < 5.0 * font_size
        }

        cluster.extend(close_lines)
        remaining_lines -= close_lines

        if len(cluster) > 1:
            clusters.append(cluster)

    return clusters<|MERGE_RESOLUTION|>--- conflicted
+++ resolved
@@ -1,4 +1,3 @@
-<<<<<<< HEAD
 import logging
 import re
 from statistics import stdev
@@ -17,11 +16,6 @@
        - Content clues (e.g., dates, keywords, phone info)
        - Large or varied fonts
        """
-=======
-from ..text_objects import TextLine
-
-def sparse_title_page(lines: list[TextLine]) -> bool:
->>>>>>> 018b47e1
 
     if not (3 <= len(ctx.lines) <= 35):
         return False
@@ -32,7 +26,7 @@
     if has_aligned_layout(ctx):
         return True
 
-    if contains_content_clues(ctx.lines):
+    if multiple_sizes and large_font:
         return True
 
     return False
