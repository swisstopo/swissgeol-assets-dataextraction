<<<<<<< HEAD
from src.text_objects import TextLine


def sparse_title_page(lines: list[TextLine]) -> bool:
    if not lines or len(lines) > 30:
=======
import logging
from statistics import stdev
from typing import Callable, Sequence
from ..keyword_finding import find_pattern, DATE_PATTERNS, PHONE_PATTERNS
from ..page_structure import PageContext
from ..text_objects import TextLine

logger = logging.getLogger(__name__)

def identify_title_page(ctx: PageContext, matching_params: dict) -> bool:
    """
       Identifies whether a page is likely a title page based on a combination of:
       - Line count
       - Centered or consistently aligned layout
       - Content clues (e.g., dates, keywords, phone info)
       - Large or varied fonts
       """

    if not (3 <= len(ctx.lines) <= 35):
>>>>>>> 16539eca
        return False

    vertical_distances = vertical_spacing(ctx.lines)
    if vertical_distances:
        mean_gaps = sum(vertical_distances) / len(vertical_distances)
        if mean_gaps <= 35:
            return False

    if has_centered_layout(ctx):
        return True

    if has_aligned_layout(ctx):
        return True

    if has_large_font_layout(ctx) and contains_content_clues(ctx, matching_params):
        return True

    return False

def has_centered_layout(ctx: PageContext)-> bool:
    """
    Checks if the majority of text is in clusters that are horizontally centered.
    Filters out 'centered' clusters that are actually right-aligned based on x0 spread.
    """
    page_width = ctx.page_rect.width
    centered_clusters = find_aligned_clusters(ctx.lines,
                                              key_func = lambda line: line.rect.x0 + 0.5 * line.rect.width,
                                              threshold = 0.05 * page_width)

    valid_clusters = []
    for cluster in centered_clusters:
        x0_values = [line.rect.x0 for line in cluster]
        filtered_x0 = remove_outlier_if_needed(x0_values) #  removes a single line if this decreases x0 variability drastically
        if stdev(filtered_x0) >= 0.05 * page_width:
            valid_clusters.append(cluster)

    if not valid_clusters:
        return False

    cluster_words = sum(len(line.words)
                        for cluster in valid_clusters for line in cluster)

    return cluster_words / len(ctx.words) > 0.75


def has_aligned_layout(ctx: PageContext) -> bool:
    """
    Checks if the majority of lines belong to clusters that are left-, right- or center-aligned.
    """
    total_words = len(ctx.words)
    if not total_words:
        return False

    clusters = get_all_layout_clusters(ctx.lines, ctx.page_rect.width)
    words = sum(len(line.words) for cluster in clusters for line in cluster)

    return words / len(ctx.words) > 0.75

def has_large_font_layout(ctx: PageContext) -> bool:
    """
    Returns True if the page has at least one large font size and high font variety.
    """
    font_sizes = [line.font_size for line in ctx.lines]
    return len(set(font_sizes)) > 5 and max(font_sizes, default=0) > 20

def contains_content_clues(ctx: PageContext, matching_params) -> bool:
    """
     Returns True if the page contains at least 2 out of 3 indicators:
    - title keywords (language-dependent)
    - a date
    - a phone number
    """
    title_keywords = matching_params["title_page"].get(ctx.language, [])
    has_title_keyword = any(keyword in word.text.lower() for word in ctx.words for keyword in title_keywords)

    has_date = any(find_pattern(line, DATE_PATTERNS) for line in ctx.lines)
    has_phone = any(find_pattern(line, PHONE_PATTERNS) for line in ctx.lines)

    hits = sum([has_title_keyword, has_date, has_phone])
    return hits >= 2

def remove_outlier_if_needed(
    values: list[float],
    threshold: float = 0.6,
    removable_indices: Sequence[int] | None = None
) -> list[float]:
    """
    Removes one value (from allowed positions) if doing so significantly reduces the standard deviation.

    Args:
        values: List of floats.
        threshold: Reduction ratio threshold for std dev.
        removable_indices: Indices allowed to be removed (e.g. [0, 1, -1, -2]). If None, all indices are considered.

    Returns:
        A filtered list with at most one value removed, or the original list if no improvement found.
    """
    if len(values) < 3 or stdev(values) == 0:
        return values

    original_std = stdev(values)
    best_filtered = values
    best_ratio = 1.0

    if removable_indices is None:
        candidate_indices = range(len(values))
    else:
        candidate_indices = [(i if i >= 0 else len(values) + i) for i in removable_indices]
        candidate_indices = [i for i in candidate_indices if 0 <= i < len(values)]

    for i in candidate_indices:
        trial = values[:i] + values[i + 1:]
        if len(trial) < 2:
            continue
        trial_std = stdev(trial)
        ratio = trial_std / original_std

        if ratio < best_ratio and ratio < threshold:
            best_ratio = ratio
            best_filtered = trial

    return best_filtered

def get_all_layout_clusters(lines: list[TextLine], page_width: float) -> list[list[TextLine]]:
    """
    Returns all text line clusters aligned either left, right, or center.
    A line can belong to only one cluster (first match).
    """
    remaining_lines = set(lines)
    all_clusters = []

    layout_funcs = [
        lambda line: line.rect.x0,  # left-aligned
        lambda line: line.rect.x1,  # right-aligned
        lambda line: line.rect.x0 + 0.5 * line.rect.width  # center-aligned
    ]

    for layout in layout_funcs:
        unassigned_lines = list(remaining_lines)
        clusters = find_aligned_clusters(unassigned_lines, layout, threshold = 0.05 * page_width)

        for cluster in clusters:
            all_clusters.append(cluster)
            remaining_lines.difference_update(cluster)

    return all_clusters

def find_aligned_clusters(
    lines: list[TextLine],
    key_func: Callable[[TextLine], float],
    threshold: float
) -> list[list[TextLine]]:
    """
        Finds clusters of lines aligned by a given key (e.g. x0, x1, center).
        Considers only lines with vertical proximity to last line of current cluster.
        """
    remaining_lines = set(lines)
    clusters = []

    while remaining_lines:
        current_line = remaining_lines.pop()
        cluster = [current_line]
        cluster_key = key_func(current_line)
        font_size = current_line.font_size

        close_lines = {
            line for line in remaining_lines
            if abs(key_func(line) - cluster_key) < threshold and
               abs(line.rect.y0 - current_line.rect.y0) < 5.0 * font_size
        }

        cluster.extend(close_lines)
        remaining_lines -= close_lines

        if len(cluster) > 1:
            clusters.append(cluster)

    return clusters


def vertical_spacing(lines: list[TextLine]) -> list[float]:
    """Compute vertical distances between vertically non-overlapping text lines,
    and filtering out first or last line if they drastically decrease mean gaps."""
    merged_lines = merge_y_overlapping_lines(lines)
    # compute vertical spacing between merged lines
    distances = [below.rect.y0 - above.rect.y0 for above, below in zip(merged_lines, merged_lines[1:])]
    # remove potential header / footnote
    filtered_distances = remove_outlier_if_needed(distances, threshold=0.6, removable_indices=[0,-1])

    return filtered_distances

def merge_y_overlapping_lines(lines: list[TextLine]) -> list[TextLine]:
    # sort lines by y0 (top) and x0 (left)
    sorted_lines = sorted(lines, key=lambda line: (line.rect.y0, line.rect.x0))

    # merge vertically overlapping lines
    merged_lines = []
    current_group = [sorted_lines[0]]

    def vertically_overlap(line1, line2):
        return not (line1.rect.y1 < line2.rect.y0 or line2.rect.y1 < line1.rect.y0)

    for i in range(1, len(sorted_lines)):
        if vertically_overlap(current_group[-1], sorted_lines[i]):
            current_group.append(sorted_lines[i])
        else:
            merged_words = [word for line in current_group for word in line.words]
            merged_lines.append(TextLine(merged_words))
            current_group = [sorted_lines[i]]

    # Add last group
    if current_group:
        merged_words = [word for line in current_group for word in line.words]
        merged_lines.append(TextLine(words=merged_words))

    return merged_lines<|MERGE_RESOLUTION|>--- conflicted
+++ resolved
@@ -1,30 +1,24 @@
-<<<<<<< HEAD
-from src.text_objects import TextLine
-
-
-def sparse_title_page(lines: list[TextLine]) -> bool:
-    if not lines or len(lines) > 30:
-=======
 import logging
 from statistics import stdev
 from typing import Callable, Sequence
-from ..keyword_finding import find_pattern, DATE_PATTERNS, PHONE_PATTERNS
-from ..page_structure import PageContext
-from ..text_objects import TextLine
+
+from src.keyword_finding import DATE_PATTERNS, PHONE_PATTERNS, find_pattern
+from src.page_structure import PageContext
+from src.text_objects import TextLine
 
 logger = logging.getLogger(__name__)
 
+
 def identify_title_page(ctx: PageContext, matching_params: dict) -> bool:
     """
-       Identifies whether a page is likely a title page based on a combination of:
-       - Line count
-       - Centered or consistently aligned layout
-       - Content clues (e.g., dates, keywords, phone info)
-       - Large or varied fonts
-       """
+    Identifies whether a page is likely a title page based on a combination of:
+    - Line count
+    - Centered or consistently aligned layout
+    - Content clues (e.g., dates, keywords, phone info)
+    - Large or varied fonts
+    """
 
     if not (3 <= len(ctx.lines) <= 35):
->>>>>>> 16539eca
         return False
 
     vertical_distances = vertical_spacing(ctx.lines)
@@ -44,28 +38,30 @@
 
     return False
 
-def has_centered_layout(ctx: PageContext)-> bool:
+
+def has_centered_layout(ctx: PageContext) -> bool:
     """
     Checks if the majority of text is in clusters that are horizontally centered.
     Filters out 'centered' clusters that are actually right-aligned based on x0 spread.
     """
     page_width = ctx.page_rect.width
-    centered_clusters = find_aligned_clusters(ctx.lines,
-                                              key_func = lambda line: line.rect.x0 + 0.5 * line.rect.width,
-                                              threshold = 0.05 * page_width)
+    centered_clusters = find_aligned_clusters(
+        ctx.lines, key_func=lambda line: line.rect.x0 + 0.5 * line.rect.width, threshold=0.05 * page_width
+    )
 
     valid_clusters = []
     for cluster in centered_clusters:
         x0_values = [line.rect.x0 for line in cluster]
-        filtered_x0 = remove_outlier_if_needed(x0_values) #  removes a single line if this decreases x0 variability drastically
+        filtered_x0 = remove_outlier_if_needed(
+            x0_values
+        )  #  removes a single line if this decreases x0 variability drastically
         if stdev(filtered_x0) >= 0.05 * page_width:
             valid_clusters.append(cluster)
 
     if not valid_clusters:
         return False
 
-    cluster_words = sum(len(line.words)
-                        for cluster in valid_clusters for line in cluster)
+    cluster_words = sum(len(line.words) for cluster in valid_clusters for line in cluster)
 
     return cluster_words / len(ctx.words) > 0.75
 
@@ -83,12 +79,14 @@
 
     return words / len(ctx.words) > 0.75
 
+
 def has_large_font_layout(ctx: PageContext) -> bool:
     """
     Returns True if the page has at least one large font size and high font variety.
     """
     font_sizes = [line.font_size for line in ctx.lines]
     return len(set(font_sizes)) > 5 and max(font_sizes, default=0) > 20
+
 
 def contains_content_clues(ctx: PageContext, matching_params) -> bool:
     """
@@ -106,10 +104,9 @@
     hits = sum([has_title_keyword, has_date, has_phone])
     return hits >= 2
 
+
 def remove_outlier_if_needed(
-    values: list[float],
-    threshold: float = 0.6,
-    removable_indices: Sequence[int] | None = None
+    values: list[float], threshold: float = 0.6, removable_indices: Sequence[int] | None = None
 ) -> list[float]:
     """
     Removes one value (from allowed positions) if doing so significantly reduces the standard deviation.
@@ -136,7 +133,7 @@
         candidate_indices = [i for i in candidate_indices if 0 <= i < len(values)]
 
     for i in candidate_indices:
-        trial = values[:i] + values[i + 1:]
+        trial = values[:i] + values[i + 1 :]
         if len(trial) < 2:
             continue
         trial_std = stdev(trial)
@@ -148,6 +145,7 @@
 
     return best_filtered
 
+
 def get_all_layout_clusters(lines: list[TextLine], page_width: float) -> list[list[TextLine]]:
     """
     Returns all text line clusters aligned either left, right, or center.
@@ -159,12 +157,12 @@
     layout_funcs = [
         lambda line: line.rect.x0,  # left-aligned
         lambda line: line.rect.x1,  # right-aligned
-        lambda line: line.rect.x0 + 0.5 * line.rect.width  # center-aligned
+        lambda line: line.rect.x0 + 0.5 * line.rect.width,  # center-aligned
     ]
 
     for layout in layout_funcs:
         unassigned_lines = list(remaining_lines)
-        clusters = find_aligned_clusters(unassigned_lines, layout, threshold = 0.05 * page_width)
+        clusters = find_aligned_clusters(unassigned_lines, layout, threshold=0.05 * page_width)
 
         for cluster in clusters:
             all_clusters.append(cluster)
@@ -172,15 +170,14 @@
 
     return all_clusters
 
+
 def find_aligned_clusters(
-    lines: list[TextLine],
-    key_func: Callable[[TextLine], float],
-    threshold: float
+    lines: list[TextLine], key_func: Callable[[TextLine], float], threshold: float
 ) -> list[list[TextLine]]:
     """
-        Finds clusters of lines aligned by a given key (e.g. x0, x1, center).
-        Considers only lines with vertical proximity to last line of current cluster.
-        """
+    Finds clusters of lines aligned by a given key (e.g. x0, x1, center).
+    Considers only lines with vertical proximity to last line of current cluster.
+    """
     remaining_lines = set(lines)
     clusters = []
 
@@ -191,9 +188,10 @@
         font_size = current_line.font_size
 
         close_lines = {
-            line for line in remaining_lines
-            if abs(key_func(line) - cluster_key) < threshold and
-               abs(line.rect.y0 - current_line.rect.y0) < 5.0 * font_size
+            line
+            for line in remaining_lines
+            if abs(key_func(line) - cluster_key) < threshold
+            and abs(line.rect.y0 - current_line.rect.y0) < 5.0 * font_size
         }
 
         cluster.extend(close_lines)
@@ -212,9 +210,10 @@
     # compute vertical spacing between merged lines
     distances = [below.rect.y0 - above.rect.y0 for above, below in zip(merged_lines, merged_lines[1:])]
     # remove potential header / footnote
-    filtered_distances = remove_outlier_if_needed(distances, threshold=0.6, removable_indices=[0,-1])
+    filtered_distances = remove_outlier_if_needed(distances, threshold=0.6, removable_indices=[0, -1])
 
     return filtered_distances
+
 
 def merge_y_overlapping_lines(lines: list[TextLine]) -> list[TextLine]:
     # sort lines by y0 (top) and x0 (left)
