import logging

import numpy as np
import regex
from scipy.stats import entropy

from src.geometric_objects import Line
from src.page_structure import PageContext
from src.text_objects import TextLine, TextWord, cluster_text_elements
from src.utils import is_description

logger = logging.getLogger(__name__)
pattern_maps = [
    regex.compile(r"1\s*:\s*[125](25|5)?000+"),
    regex.compile(r"1\s*:\s*[125]((0{1,2})?([',]000)+)"),
]


def find_map_scales(line: TextLine) -> regex.Match | None:
    return next(
        (match for pattern in pattern_maps for word in line.words if (match := pattern.search(word.text))),
        None,
    )


def get_map_entry_lines(ctx: PageContext, keyword_lines: list[TextLine]) -> list[TextLine]:
    """
    Extracts candidate lines that are likely to be map entries (e.g., street names, place labels)
    These are:
        - Lines from small text blocks (<= 3 lines per block)
        - Short lines (< 4 words)
        - Not already identified as containing map keywords
    """

    map_entry_blocks = [block for block in ctx.text_blocks if len(block.lines) <= 3]

    map_entry_lines = [
        line for block in map_entry_blocks for line in block.lines if len(line.words) < 4 and line not in keyword_lines
    ]

    return map_entry_lines


def has_enough_map_entry_lines(map_entry_lines, lines) -> bool:
    """Checks whether a 50% of the page consists of potential map entry lines."""

    return map_entry_lines and (len(map_entry_lines) / len(lines)) > 0.5


def map_like_words_ratio(words: list[TextWord], keyword_lines: list[TextLine]) -> float:
    """Calculates the ratio of words following a typical map entry format:
    - All uppercase (e.g., "BASEL")
    - Title case (e.g., "Bern")
    - Contains numbers (e.g., "3", "A1")
    """
    ## Needs to have at least some words if no keyword lines are provided
    if len(words) < 7 and not keyword_lines:
        return 0.0

    def _is_a_number(string: str) -> bool:
        try:
            float(string)
            return True
        except ValueError:
            return False

    map_like_words = [
        word
        for word in words
        if ((word.text.isalpha() and word.text.istitle()) or word.text.isupper() or _is_a_number(word.text))
    ]

    if not map_like_words:
        return 0.0

    return (len(map_like_words)) / len(words)


def identify_map(ctx: PageContext, matching_params) -> bool:
    """Determines whether a page contains a map based on geometric lines and based on text features.
     Detection Logic:
    - Uses `map_lines_score` (primary driver) to quantify the presence of non-grid line structures
    - Uses `map_text_score` to quantify the presence of typical map-like text entries
    - Detects keyword lines to reinforce the presence of map-specific content

    Returns:
        bool: True if combined score exceeds 0.4 threshold.
    """
    keywords = matching_params["map_terms"].get(ctx.language, [])
    if not keywords:
        logger.warning(f"No keywords for language '{ctx.language}', falling back to 'de'")
        keywords = matching_params["map_terms"].get("de", [])

    line_score = map_lines_score(ctx)

    map_keyword_lines = [
<<<<<<< HEAD
        line
        for line in ctx.lines
        if is_description(line, matching_params["map_terms"].get(ctx.language, {})) or find_map_scales(line)
=======
        line for line in ctx.lines
        if is_description(line, keywords) or find_map_scales(line)
>>>>>>> 16539eca
    ]
    text_score = map_text_score(ctx, map_keyword_lines)

    text_boost = 0.1 if text_score > 0.75 else 0.0
    keyword_boost = 0.05 if map_keyword_lines else 0.0

    map_score = line_score + keyword_boost + text_boost

    return map_score > 0.4


def map_text_score(ctx: PageContext, keyword_lines) -> float:
    """ "
    Returns score of how much page text follows map layout patterns.
    Detection logic:
    - Identifies short text blocks typical of map entries
    - Clusters entry lines by x-position and filters large clusters
    - Confirms detection if word formatting follows typical map label format

    Args:
        ctx: Lines, blocks, language and layout information of the page.
        keyword_lines: Dictionary with keyword patterns for identifying map content.

    Returns:
        float: Ratio of words following map layout patterns / total words.
    """
    map_entry_lines = get_map_entry_lines(ctx, keyword_lines)

    # Substantial portion of the page has to be made up of map entry lines
    if not has_enough_map_entry_lines(map_entry_lines, ctx.lines):
        return 0.0

    # Cluster lines based on horizontal alignment
    clusters = cluster_text_elements(map_entry_lines, key_fn=lambda line: line.rect.x0)
    map_clusters = [cluster for cluster in clusters if len(cluster) <= 3]

    if not map_clusters:
        return 0.0

    words_in_map_clusters = [word for lines in map_clusters for line in lines for word in line.words]

    return map_like_words_ratio(words_in_map_clusters, keyword_lines)


def is_grid_angle(angle: float, tolerance: float = 2.0) -> bool:
    """Check if angle is approximately horizontal or vertical."""
    return any(abs(angle - degree) < tolerance for degree in (0, 90, 180))


def split_lines_by_orientation(geometric_lines: list[Line]):
    """return length of geometric lines in grid and non grid lists."""
    grid, non_grid = [], []

    for line in geometric_lines:
        if is_grid_angle(line.line_angle, tolerance=2.0):
            grid.append(line.length)
        else:
            non_grid.append(line.length)

    return grid, non_grid


def compute_angle_entropy(angles, angle_bin_count: int = 36):
    """
    Compute normalized entropy over the angle histogram.

    - We compute the Shannon entropy H(p), which measures the uncertainty in the angle distribution.
    - Angles are binned into `angle_bin_count` bins (default = 36), i.e., 5° intervals over [0, 180).
    - The entropy is normalized by dividing by log2(angle_bin_count), the maximum possible entropy for a uniform distribution.
      This scales entropy to the range [0, 1].
      See: https://docs.scipy.org/doc/scipy/reference/generated/scipy.stats.entropy.html
    """

    angle_hist = np.histogram(angles, bins=angle_bin_count, range=(0, 180))[0]
    return entropy(angle_hist) / np.log2(angle_bin_count)


def map_lines_score(ctx: PageContext) -> float:
    """Returns a score (0.0 to 1.0) indicating whether the page contains map-like line structure.

     A high score suggests the presence of:
    - Diverse angles (curved or non-orthogonal features, like contour lines)
    - Sum of non-grid line lengths higher than sum of to grid line lengths
    """

    if not ctx.geometric_lines:
        return 0.0

    angles = [line.line_angle for line in ctx.geometric_lines]

    # Grid/non-grid splitting of lines
    grid_lengths, non_grid_lengths = split_lines_by_orientation(ctx.geometric_lines)
    grid_length_sum = sum(grid_lengths)
    non_grid_length_sum = sum(non_grid_lengths)

    non_grid_length_ratio = non_grid_length_sum / (grid_length_sum + 1)  # avoid division by zero

    angle_entropy = compute_angle_entropy(angles)

    score = 0.5 * angle_entropy + 0.4 * min(non_grid_length_ratio / 10, 1.0)

    return score<|MERGE_RESOLUTION|>--- conflicted
+++ resolved
@@ -93,16 +93,7 @@
 
     line_score = map_lines_score(ctx)
 
-    map_keyword_lines = [
-<<<<<<< HEAD
-        line
-        for line in ctx.lines
-        if is_description(line, matching_params["map_terms"].get(ctx.language, {})) or find_map_scales(line)
-=======
-        line for line in ctx.lines
-        if is_description(line, keywords) or find_map_scales(line)
->>>>>>> 16539eca
-    ]
+    map_keyword_lines = [line for line in ctx.lines if is_description(line, keywords) or find_map_scales(line)]
     text_score = map_text_score(ctx, map_keyword_lines)
 
     text_boost = 0.1 if text_score > 0.75 else 0.0
