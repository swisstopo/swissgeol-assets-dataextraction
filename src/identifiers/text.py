--- conflicted
+++ resolved
@@ -1,26 +1,23 @@
-<<<<<<< HEAD
-def identify_text(features: dict):
-    """Classifies Page as Text Page based on word density in TextBlocks and average words per TextLine"""
+import logging
 
-    return features["word_density"] > 1 and features["mean_words_per_line"] > 3
-=======
 import numpy as np
-import logging
+import pymupdf
 from shapely.geometry import box
 from shapely.ops import unary_union
-import pymupdf
 
 from ..page_structure import PageContext
 
 logger = logging.getLogger(__name__)
+
 
 def get_union_areas(rects: list[pymupdf.Rect]) -> float:
     """Compute total non-overlapping area from list of bounding box rects."""
     shapes = [box(rect.x0, rect.y0, rect.x1, rect.y1) for rect in rects]
     return unary_union(shapes).area if shapes else 0
 
-def identify_text(ctx:PageContext) -> bool:
-    """ Classifies Page as Text Page based on word density in TextBlocks and average words per TextLine"""
+
+def identify_text(ctx: PageContext) -> bool:
+    """Classifies Page as Text Page based on word density in TextBlocks and average words per TextLine"""
     if not ctx.lines:
         return False
     words_per_line = [len(line.words) for line in ctx.lines]
@@ -33,13 +30,7 @@
         return False
 
     word_union = get_union_areas(
-        [
-            word.rect
-        for block in ctx.text_blocks
-        for line in block.lines
-        for word in line.words if len(line.words) > 1
-                                  ]
+        [word.rect for block in ctx.text_blocks for line in block.lines for word in line.words if len(line.words) > 1]
     )
     word_density = word_union / block_union
-    return word_density > 0.5 and mean_words_per_line > 3
->>>>>>> 16539eca
+    return word_density > 0.5 and mean_words_per_line > 3