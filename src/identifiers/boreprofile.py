import logging
import re
import pymupdf
from dataclasses import dataclass

from ..text_objects import TextWord
from ..page_structure import PageContext
from ..material_description import detect_material_description
<<<<<<< HEAD
from ..utils import cluster_text_elements

logger = logging.getLogger(__name__)

@dataclass
class Entry:
    rect: pymupdf.Rect
    value: float

    def __repr__(self):
        return f"{self.value}"

def is_strictly_increasing(entries: list[Entry]) -> bool:
    return all(entries[i].value < entries[i + 1].value for i in range(len(entries) - 1))


def detect_entries(words: list[TextWord]) -> list[Entry]:
    regex = re.compile(r"^-?\.?([0-9]+(\.[0-9]*)?)[müMN\\.]*$")
    entries = []
    for word in sorted(words, key=lambda w: w.rect.y0):
        cleaned = word.text.strip().replace(",", ".")
        match = regex.match(cleaned)
        if match:
            try:
                entries.append(Entry(word.rect, float(match.group(1))))
            except ValueError:
                continue
    return entries


def create_sidebars(words: list[TextWord]) -> list[list[Entry]]:
    """Create Sidebars from potential entries"""
    entries = detect_entries(words)
    clusters = cluster_text_elements(entries, key_fn=lambda e: e.rect.x0, tolerance=10)
    return [c for c in clusters if len(c) >= 3 and is_strictly_increasing(c)]
=======
>>>>>>> 38874769
import logging
import re
logger = logging.getLogger(__name__)

def identify_boreprofile(ctx: PageContext, matching_params) -> bool:
<<<<<<< HEAD
    """
    Determines whether a page contains a boreprofile.

    A boreprofile is detected if:
    - At least one valid material description is present
    - The description text accounts for a significant portion of the page (>= 30% with boosts)
    Boosts:
    - +0.2 if a valid sidebar is found
    - +0.1 if boreprofile-related keywords are present
    """
    if ctx.is_digital and not (ctx.drawings or ctx.images):
        return False

    descriptions = detect_material_description(
        ctx.lines, ctx.words,
        matching_params["material_description"].get(ctx.language, {})
    )

=======
    """Identifies whether a page contains a boreprofile based on presence of a valid material description in given language"""

    if ctx.is_digital and not (ctx.drawings or ctx.images):
        return False

>>>>>>> 38874769
    if ctx.is_digital and ctx.images:
        return True if keywords_in_figure_description(ctx, matching_params) else False

    material_descriptions = detect_material_description(ctx.lines, ctx.words, matching_params["material_description"].get(ctx.language, {}))

    # Find sidebars
    sidebars = create_sidebars(ctx.words)
    has_sidebar = bool(sidebars)

    valid_descriptions = [
        desc for desc in descriptions if desc.is_valid(ctx.page_rect, sidebars)
    ]
    if not valid_descriptions:
        return False

    # Calculate ratio between material description and total page words
    total_words = sum(1 for word in ctx.words if word.text.isalpha())
    material_words = sum(
        len(line.words)
        for desc in valid_descriptions
        for line in desc.text_lines
    )
    ratio = material_words / total_words if total_words else 0.0

    # Keyword match
    keyword_set = matching_params["boreprofile"].get(ctx.language, {})
    has_keyword = any(word.text.lower() in keyword_set for word in ctx.words)

    # Apply boosts
    ratio += 0.2 if has_sidebar else 0.0
    ratio += 0.1 if has_keyword else 0.0

    return ratio > 0.3

def keywords_in_figure_description(ctx,matching_params):

    figure_patterns = [r"\b\d{1,2}(?:\.\d{1,2}){0,3}\b"]

    boreprofile_keywords = matching_params["boreprofile"].get(ctx.language, {})
    relevant_lines = []

    def is_close_to_image(line_rect, image_rect):
        image_y0, image_y1 = image_rect[1], image_rect[3]
        return (
                abs(line_rect.y1 - image_y0) < 20 or  # directly above
                abs(line_rect.y0 - image_y1) < 20  # directly below
        )
    for line in ctx.lines:
        for image in ctx.images:
            if is_close_to_image(line.rect, image["bbox"]):
                relevant_lines.append(line)

    figure_description_lines = []

    for line in ctx.lines:
        line_text = line.line_text()
        for pattern in figure_patterns:
            if re.search(pattern, line_text):
                logger.info(f"Matched figure pattern in line: {line_text}")
                figure_description_lines.append(line_text.lower())
                break

    boreprofile_lines = [
        line for line in figure_description_lines
        if any(keyword in line.lower() for keyword in boreprofile_keywords)
    ]

<<<<<<< HEAD
=======
    return any(description.is_valid(ctx.page_rect, long_geometric_lines) for description in material_descriptions)

def keywords_in_figure_description(ctx,matching_params):

    figure_patterns = [r"\b\d{1,2}(?:\.\d{1,2}){0,3}\b"]

    boreprofile_keywords = matching_params["boreprofile"].get(ctx.language, {})
    relevant_lines = []

    def is_close_to_image(line_rect, image_rect):
        image_y0, image_y1 = image_rect[1], image_rect[3]
        return (
                abs(line_rect.y1 - image_y0) < 20 or  # directly above
                abs(line_rect.y0 - image_y1) < 20  # directly below
        )
    for line in ctx.lines:
        for image in ctx.images:
            if is_close_to_image(line.rect, image["bbox"]):
                relevant_lines.append(line)

    figure_description_lines = []

    for line in ctx.lines:
        line_text = line.line_text()
        for pattern in figure_patterns:
            if re.search(pattern, line_text):
                logger.info(f"Matched figure pattern in line: {line_text}")
                figure_description_lines.append(line_text.lower())
                break

    boreprofile_lines = [
        line for line in figure_description_lines
        if any(keyword in line.lower() for keyword in boreprofile_keywords)
    ]

>>>>>>> 38874769
    logger.info(boreprofile_lines)
    return boreprofile_lines<|MERGE_RESOLUTION|>--- conflicted
+++ resolved
@@ -6,7 +6,6 @@
 from ..text_objects import TextWord
 from ..page_structure import PageContext
 from ..material_description import detect_material_description
-<<<<<<< HEAD
 from ..utils import cluster_text_elements
 
 logger = logging.getLogger(__name__)
@@ -42,14 +41,11 @@
     entries = detect_entries(words)
     clusters = cluster_text_elements(entries, key_fn=lambda e: e.rect.x0, tolerance=10)
     return [c for c in clusters if len(c) >= 3 and is_strictly_increasing(c)]
-=======
->>>>>>> 38874769
 import logging
 import re
 logger = logging.getLogger(__name__)
 
 def identify_boreprofile(ctx: PageContext, matching_params) -> bool:
-<<<<<<< HEAD
     """
     Determines whether a page contains a boreprofile.
 
@@ -68,13 +64,6 @@
         matching_params["material_description"].get(ctx.language, {})
     )
 
-=======
-    """Identifies whether a page contains a boreprofile based on presence of a valid material description in given language"""
-
-    if ctx.is_digital and not (ctx.drawings or ctx.images):
-        return False
-
->>>>>>> 38874769
     if ctx.is_digital and ctx.images:
         return True if keywords_in_figure_description(ctx, matching_params) else False
 
@@ -107,43 +96,6 @@
     ratio += 0.2 if has_sidebar else 0.0
     ratio += 0.1 if has_keyword else 0.0
 
-    return ratio > 0.3
-
-def keywords_in_figure_description(ctx,matching_params):
-
-    figure_patterns = [r"\b\d{1,2}(?:\.\d{1,2}){0,3}\b"]
-
-    boreprofile_keywords = matching_params["boreprofile"].get(ctx.language, {})
-    relevant_lines = []
-
-    def is_close_to_image(line_rect, image_rect):
-        image_y0, image_y1 = image_rect[1], image_rect[3]
-        return (
-                abs(line_rect.y1 - image_y0) < 20 or  # directly above
-                abs(line_rect.y0 - image_y1) < 20  # directly below
-        )
-    for line in ctx.lines:
-        for image in ctx.images:
-            if is_close_to_image(line.rect, image["bbox"]):
-                relevant_lines.append(line)
-
-    figure_description_lines = []
-
-    for line in ctx.lines:
-        line_text = line.line_text()
-        for pattern in figure_patterns:
-            if re.search(pattern, line_text):
-                logger.info(f"Matched figure pattern in line: {line_text}")
-                figure_description_lines.append(line_text.lower())
-                break
-
-    boreprofile_lines = [
-        line for line in figure_description_lines
-        if any(keyword in line.lower() for keyword in boreprofile_keywords)
-    ]
-
-<<<<<<< HEAD
-=======
     return any(description.is_valid(ctx.page_rect, long_geometric_lines) for description in material_descriptions)
 
 def keywords_in_figure_description(ctx,matching_params):
@@ -179,6 +131,5 @@
         if any(keyword in line.lower() for keyword in boreprofile_keywords)
     ]
 
->>>>>>> 38874769
     logger.info(boreprofile_lines)
     return boreprofile_lines